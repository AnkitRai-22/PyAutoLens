<<<<<<< HEAD
<h1 id="pyautolens">PyAutoLens</h1>
<p>PyAutoLens makes it simple to model strong gravitational lenses. It is based on the following papers:</p>
<p>https://arxiv.org/abs/1412.7436<br/> https://arxiv.org/abs/1708.07377</p>
<h2 id="contact">Contact</h2>
<p>Before using PyAutoLens, I recommend you contact us on our <a href="https://pyautolens.slack.com/">SLACK channel</a>. Here, I can give you the latest updates on installation, functionality and the best way to use PyAutoLens for your science case.</p>
<p>Unfortunately, SLACK is invitation-only, so first send me an <a href="https://github.com/Jammy2211">email</a> requesting an invite.</p>
<h2 id="installation">Installation</h2>
<p>AutoLens requires <a href="http://johannesbuchner.github.io/pymultinest-tutorial/install.html">PyMultiNest</a> and <a href="https://github.com/numba/numba">Numba</a>.</p>
<pre><code>$ pip install autolens</code></pre>
<p>Known issues with the installation can be found in the file <a href="https://github.com/Jammy2211/PyAutoLens/blob/master/INSTALL.notes">INSTALL.notes</a></p>
<h2 id="python-example">Python Example</h2>
<p>With PyAutoLens, you can begin modeling a lens in just a couple of minutes. The example below demonstrates a simple analysis which fits a lens galaxy's light, mass and a source galaxy.</p>
<pre class="sourceCode python"><code class="sourceCode python"><span class="ch">from</span> autolens.pipeline <span class="ch">import</span> phase <span class="ch">as</span> ph
<span class="ch">from</span> autolens.autofit <span class="ch">import</span> non_linear <span class="ch">as</span> nl
<span class="ch">from</span> autolens.lensing <span class="ch">import</span> galaxy_prior <span class="ch">as</span> gp
<span class="ch">from</span> autolens.imaging <span class="ch">import</span> image <span class="ch">as</span> im
<span class="ch">from</span> autolens.profiles <span class="ch">import</span> light_profiles <span class="ch">as</span> lp
<span class="ch">from</span> autolens.profiles <span class="ch">import</span> mass_profiles <span class="ch">as</span> mp
<span class="ch">from</span> autolens.plotting <span class="ch">import</span> fitting_plotters
<span class="ch">import</span> os

<span class="co"># In this example, we&#39;ll generate a phase which fits a lens + source plane system.</span>

<span class="co"># First, lets setup the path to this script so we can easily load the example data.</span>
path = <span class="st">&quot;{}&quot;</span>.<span class="dt">format</span>(os.path.dirname(os.path.realpath(<span class="ot">__file__</span>)))

<span class="co"># Now, load the image, noise-map and PSF from the &#39;data&#39; folder.</span>
image = im.load_imaging_from_path(image_path=path + <span class="st">&#39;/data/image.fits&#39;</span>,
                                  noise_map_path=path + <span class="st">&#39;/data/noise_map.fits&#39;</span>,
                                  psf_path=path + <span class="st">&#39;/data/psf.fits&#39;</span>, pixel_scale=<span class="fl">0.1</span>)

<span class="co"># We&#39;re going to model our lens galaxy using a light profile (an elliptical Sersic) and mass profile</span>
<span class="co"># (a singular isothermal sphere). We load these profiles from the &#39;light_profile (lp)&#39; and &#39;mass_profile (mp)&#39;</span>
<span class="co"># modules (check out the source code to see all the profiles that are available).</span>

<span class="co"># To setup our model galaxies, we use the &#39;galaxy_model&#39; module and GalaxyModel class. </span>
<span class="co"># A GalaxyModel represents a galaxy where the parameters of its associated profiles are </span>
<span class="co"># variable and fitted for by the analysis.</span>
=======
# PyAutoLens

PyAutoLens makes it simple to model strong gravitational lenses. It is based on the following papers:

https://arxiv.org/abs/1412.7436<br/>
https://arxiv.org/abs/1708.07377

## SLACK

We're building a PyAutoLens community on SLACK, so you should contact us on our [SLACK channel](https://pyautolens.slack.com/) before getting started with PyAutoLens. Here, I can introduce you to the community, give you the latest update on the software and discuss how best to use PyAutoLens for your science case.

Unfortunately, SLACK is invitation-only, so first send me an [email](https://github.com/Jammy2211) requesting an invite.

## Installation

AutoLens requires [PyMultiNest](http://johannesbuchner.github.io/pymultinest-tutorial/install.html) and [Numba](https://github.com/numba/numba).

```
$ pip install autolens
```

Known issues with the installation can be found in the file [INSTALL.notes](https://github.com/Jammy2211/PyAutoLens/blob/master/INSTALL.notes)

## Python Example

With PyAutoLens, you can begin modeling a lens in just a couple of minutes. The example below demonstrates a simple analysis which fits a lens galaxy's light, mass and a source galaxy.

```python
from autolens.pipeline import phase as ph
from autolens.autofit import non_linear as nl
from autolens.lensing import galaxy_prior as gp
from autolens.imaging import image as im
from autolens.profiles import light_profiles as lp
from autolens.profiles import mass_profiles as mp
from autolens.plotting import fitting_plotters
import os

# In this example, we'll generate a phase which fits a lens + source plane system.

# First, lets setup the path to this script so we can easily load the example data.
path = "{}".format(os.path.dirname(os.path.realpath(__file__)))

# Now, load the image, noise-map and PSF from the 'data' folder.
image = im.load_imaging_from_path(image_path=path + '/data/image.fits',
                                  noise_map_path=path + '/data/noise_map.fits',
                                  psf_path=path + '/data/psf.fits', pixel_scale=0.1)

# We're going to model our lens galaxy using a light profile (an elliptical Sersic) and mass profile
# (a singular isothermal sphere). We load these profiles from the 'light_profile (lp)' and 'mass_profile (mp)'
# modules (check out the source code to see all the profiles that are available).

# To setup our model galaxies, we use the 'galaxy_model' module and GalaxyModel class. 
# A GalaxyModel represents a galaxy where the parameters of its associated profiles are 
# variable and fitted for by the analysis.
>>>>>>> 0d9bdf7c
lens_galaxy_model = gp.GalaxyModel(light=lp.AbstractEllipticalSersic, mass=mp.EllipticalIsothermal)
source_galaxy_model = gp.GalaxyModel(light=lp.AbstractEllipticalSersic)

<span class="co"># To perform the analysis, we set up a phase using the &#39;phase&#39; module (imported as &#39;ph&#39;).</span>
<span class="co"># A phase takes our galaxy models and fits their parameters using a non-linear search (in this case, MultiNest).</span>
phase = ph.LensSourcePlanePhase(lens_galaxies=[lens_galaxy_model], source_galaxies=[source_galaxy_model],
                                optimizer_class=nl.MultiNest, phase_name=<span class="st">&#39;phase_example&#39;</span>)

<span class="co"># We run the phase on the image, print the results and plot the fit.</span>
results = phase.run(image)
<span class="dt">print</span>(results)
fitting_plotters.plot_fitting_subplot(fit=results.fit)</code></pre>
<h2 id="advanced-lens-modeling">Advanced Lens Modeling</h2>
<p>The example above shows the simplest analysis one can perform in PyAutoLens. PyAutoLens's advanced modeling features include:</p>
<ul>
<li><strong>Pipelines</strong> - build automated analysis pipelines to fit complex lens models to large samples of strong lenses.</li>
<li><strong>Inversions</strong> - Reconstruct complex source galaxy morphologies on a variety of pixel-grids.</li>
<li><strong>Adaption</strong> - (October 2018) - Adapt the lensing analysis to the features of the observed strong lens imaging.</li>
<li><strong>Multi-Plane</strong> - (November 2018) Model multi-plane lenses, including systems with multiple lensed source galaxies.</li>
</ul>
<h2 id="howtolens">HowToLens</h2>
<p>Detailed tutorials demonstrating how to use PyAutoLens can be found in the 'howtolens' folder:</p>
<ul>
<li><strong>Introduction</strong> - How to use PyAutolens, familiarizing you with the interface and project structure.</li>
<li><strong>Lens Modeling</strong> - How to model strong lenses, including a primer on Bayesian non-linear analysis.</li>
<li><strong>Pipelines</strong> - How to build pipelines and tailor them to your own science case.</li>
<li><strong>Inversions</strong> - How to perform pixelized reconstructions of the source-galaxy.</li>
</ul>
<h2 id="support-discussion">Support &amp; Discussion</h2>
<p>If you're having difficulty with installation, lens modeling, or just want a chat, feel free to message us on our <a href="https://pyautolens.slack.com/">SLACK channel</a>.</p>
<h2 id="contributing">Contributing</h2>
<p>If you have any suggestions or would like to contribute please get in touch.</p><|MERGE_RESOLUTION|>--- conflicted
+++ resolved
@@ -1,43 +1,3 @@
-<<<<<<< HEAD
-<h1 id="pyautolens">PyAutoLens</h1>
-<p>PyAutoLens makes it simple to model strong gravitational lenses. It is based on the following papers:</p>
-<p>https://arxiv.org/abs/1412.7436<br/> https://arxiv.org/abs/1708.07377</p>
-<h2 id="contact">Contact</h2>
-<p>Before using PyAutoLens, I recommend you contact us on our <a href="https://pyautolens.slack.com/">SLACK channel</a>. Here, I can give you the latest updates on installation, functionality and the best way to use PyAutoLens for your science case.</p>
-<p>Unfortunately, SLACK is invitation-only, so first send me an <a href="https://github.com/Jammy2211">email</a> requesting an invite.</p>
-<h2 id="installation">Installation</h2>
-<p>AutoLens requires <a href="http://johannesbuchner.github.io/pymultinest-tutorial/install.html">PyMultiNest</a> and <a href="https://github.com/numba/numba">Numba</a>.</p>
-<pre><code>$ pip install autolens</code></pre>
-<p>Known issues with the installation can be found in the file <a href="https://github.com/Jammy2211/PyAutoLens/blob/master/INSTALL.notes">INSTALL.notes</a></p>
-<h2 id="python-example">Python Example</h2>
-<p>With PyAutoLens, you can begin modeling a lens in just a couple of minutes. The example below demonstrates a simple analysis which fits a lens galaxy's light, mass and a source galaxy.</p>
-<pre class="sourceCode python"><code class="sourceCode python"><span class="ch">from</span> autolens.pipeline <span class="ch">import</span> phase <span class="ch">as</span> ph
-<span class="ch">from</span> autolens.autofit <span class="ch">import</span> non_linear <span class="ch">as</span> nl
-<span class="ch">from</span> autolens.lensing <span class="ch">import</span> galaxy_prior <span class="ch">as</span> gp
-<span class="ch">from</span> autolens.imaging <span class="ch">import</span> image <span class="ch">as</span> im
-<span class="ch">from</span> autolens.profiles <span class="ch">import</span> light_profiles <span class="ch">as</span> lp
-<span class="ch">from</span> autolens.profiles <span class="ch">import</span> mass_profiles <span class="ch">as</span> mp
-<span class="ch">from</span> autolens.plotting <span class="ch">import</span> fitting_plotters
-<span class="ch">import</span> os
-
-<span class="co"># In this example, we&#39;ll generate a phase which fits a lens + source plane system.</span>
-
-<span class="co"># First, lets setup the path to this script so we can easily load the example data.</span>
-path = <span class="st">&quot;{}&quot;</span>.<span class="dt">format</span>(os.path.dirname(os.path.realpath(<span class="ot">__file__</span>)))
-
-<span class="co"># Now, load the image, noise-map and PSF from the &#39;data&#39; folder.</span>
-image = im.load_imaging_from_path(image_path=path + <span class="st">&#39;/data/image.fits&#39;</span>,
-                                  noise_map_path=path + <span class="st">&#39;/data/noise_map.fits&#39;</span>,
-                                  psf_path=path + <span class="st">&#39;/data/psf.fits&#39;</span>, pixel_scale=<span class="fl">0.1</span>)
-
-<span class="co"># We&#39;re going to model our lens galaxy using a light profile (an elliptical Sersic) and mass profile</span>
-<span class="co"># (a singular isothermal sphere). We load these profiles from the &#39;light_profile (lp)&#39; and &#39;mass_profile (mp)&#39;</span>
-<span class="co"># modules (check out the source code to see all the profiles that are available).</span>
-
-<span class="co"># To setup our model galaxies, we use the &#39;galaxy_model&#39; module and GalaxyModel class. </span>
-<span class="co"># A GalaxyModel represents a galaxy where the parameters of its associated profiles are </span>
-<span class="co"># variable and fitted for by the analysis.</span>
-=======
 # PyAutoLens
 
 PyAutoLens makes it simple to model strong gravitational lenses. It is based on the following papers:
@@ -92,36 +52,42 @@
 # To setup our model galaxies, we use the 'galaxy_model' module and GalaxyModel class. 
 # A GalaxyModel represents a galaxy where the parameters of its associated profiles are 
 # variable and fitted for by the analysis.
->>>>>>> 0d9bdf7c
 lens_galaxy_model = gp.GalaxyModel(light=lp.AbstractEllipticalSersic, mass=mp.EllipticalIsothermal)
 source_galaxy_model = gp.GalaxyModel(light=lp.AbstractEllipticalSersic)
 
-<span class="co"># To perform the analysis, we set up a phase using the &#39;phase&#39; module (imported as &#39;ph&#39;).</span>
-<span class="co"># A phase takes our galaxy models and fits their parameters using a non-linear search (in this case, MultiNest).</span>
+# To perform the analysis, we set up a phase using the 'phase' module (imported as 'ph').
+# A phase takes our galaxy models and fits their parameters using a non-linear search (in this case, MultiNest).
 phase = ph.LensSourcePlanePhase(lens_galaxies=[lens_galaxy_model], source_galaxies=[source_galaxy_model],
-                                optimizer_class=nl.MultiNest, phase_name=<span class="st">&#39;phase_example&#39;</span>)
+                                optimizer_class=nl.MultiNest, phase_name='phase_example')
 
-<span class="co"># We run the phase on the image, print the results and plot the fit.</span>
+# We run the phase on the image, print the results and plot the fit.
 results = phase.run(image)
-<span class="dt">print</span>(results)
-fitting_plotters.plot_fitting_subplot(fit=results.fit)</code></pre>
-<h2 id="advanced-lens-modeling">Advanced Lens Modeling</h2>
-<p>The example above shows the simplest analysis one can perform in PyAutoLens. PyAutoLens's advanced modeling features include:</p>
-<ul>
-<li><strong>Pipelines</strong> - build automated analysis pipelines to fit complex lens models to large samples of strong lenses.</li>
-<li><strong>Inversions</strong> - Reconstruct complex source galaxy morphologies on a variety of pixel-grids.</li>
-<li><strong>Adaption</strong> - (October 2018) - Adapt the lensing analysis to the features of the observed strong lens imaging.</li>
-<li><strong>Multi-Plane</strong> - (November 2018) Model multi-plane lenses, including systems with multiple lensed source galaxies.</li>
-</ul>
-<h2 id="howtolens">HowToLens</h2>
-<p>Detailed tutorials demonstrating how to use PyAutoLens can be found in the 'howtolens' folder:</p>
-<ul>
-<li><strong>Introduction</strong> - How to use PyAutolens, familiarizing you with the interface and project structure.</li>
-<li><strong>Lens Modeling</strong> - How to model strong lenses, including a primer on Bayesian non-linear analysis.</li>
-<li><strong>Pipelines</strong> - How to build pipelines and tailor them to your own science case.</li>
-<li><strong>Inversions</strong> - How to perform pixelized reconstructions of the source-galaxy.</li>
-</ul>
-<h2 id="support-discussion">Support &amp; Discussion</h2>
-<p>If you're having difficulty with installation, lens modeling, or just want a chat, feel free to message us on our <a href="https://pyautolens.slack.com/">SLACK channel</a>.</p>
-<h2 id="contributing">Contributing</h2>
-<p>If you have any suggestions or would like to contribute please get in touch.</p>+print(results)
+fitting_plotters.plot_fitting_subplot(fit=results.fit)
+
+```
+## Advanced Lens Modeling
+
+The example above shows the simplest analysis one can perform in PyAutoLens. PyAutoLens's advanced modeling features include:
+
+- **Pipelines** - build automated analysis pipelines to fit complex lens models to large samples of strong lenses.
+- **Inversions** - Reconstruct complex source galaxy morphologies on a variety of pixel-grids.
+- **Adaption** - (October 2018) - Adapt the lensing analysis to the features of the observed strong lens imaging.
+- **Multi-Plane** - (November 2018) Model multi-plane lenses, including systems with multiple lensed source galaxies.
+
+## HowToLens
+
+Detailed tutorials demonstrating how to use PyAutoLens can be found in the 'howtolens' folder:
+
+- **Introduction** - How to use PyAutolens, familiarizing you with the interface and project structure.
+- **Lens Modeling** - How to model strong lenses, including a primer on Bayesian non-linear analysis.
+- **Pipelines** - How to build pipelines and tailor them to your own science case.
+- **Inversions** - How to perform pixelized reconstructions of the source-galaxy.
+
+## Support & Discussion
+
+If you're having difficulty with installation, lens modeling, or just want a chat, feel free to message us on our [SLACK channel](https://pyautolens.slack.com/).
+
+## Contributing
+
+If you have any suggestions or would like to contribute please get in touch.