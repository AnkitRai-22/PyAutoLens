--- conflicted
+++ resolved
@@ -33,22 +33,12 @@
 
     @af.convert_paths
     def __init__(
-<<<<<<< HEAD
             self,
-            phase_name,
-            phase_tag,
-            phase_folders=tuple(),
+            paths,
             galaxies=None,
             optimizer_class=af.MultiNest,
             cosmology=cosmo.Planck15,
             hyper_background_noise=None
-=======
-        self,
-        paths,
-        galaxies=None,
-        optimizer_class=af.MultiNest,
-        cosmology=cosmo.Planck15,
->>>>>>> fef153a9
     ):
         """
 
@@ -61,21 +51,14 @@
             The class of a non_linear optimizer
         """
 
-<<<<<<< HEAD
         tracer = af.PriorModel(
             GalaxyTracer,
             galaxies=galaxies or [],
             cosmology=cosmology
         )
 
-        super().__init__(
-            phase_name=phase_name,
-            phase_tag=phase_tag,
-            phase_folders=phase_folders,
-=======
         super(PhaseDataset, self).__init__(
             paths,
->>>>>>> fef153a9
             optimizer_class=optimizer_class,
             model=tracer
         )
