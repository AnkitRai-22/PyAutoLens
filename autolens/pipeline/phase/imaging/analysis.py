--- conflicted
+++ resolved
@@ -1,14 +1,9 @@
 import autofit as af
-<<<<<<< HEAD
-from autoastro.galaxy import galaxy as g
-=======
 from autoarray.exc import InversionException
 from autoastro.galaxy import galaxy as g
 from autofit.exc import FitException
->>>>>>> fef153a9
 from autolens.fit import fit
 from autolens.pipeline import visualizer
-from autolens.pipeline.phase.dataset import analysis as analysis_dataset
 
 
 class Analysis(af.Analysis):
@@ -55,18 +50,10 @@
             tracer=instance
         )
 
-<<<<<<< HEAD
-        fit = self.masked_imaging_fit_for_tracer(
-            tracer=instance
-        )
-=======
         try:
             fit = self.masked_imaging_fit_for_tracer(
-                tracer=tracer,
-                hyper_image_sky=hyper_image_sky,
-                hyper_background_noise=hyper_background_noise,
+                tracer=instance
             )
->>>>>>> fef153a9
 
             return fit.figure_of_merit
         except InversionException as e:
@@ -119,11 +106,7 @@
             return instance.hyper_background_noise
 
     def masked_imaging_fit_for_tracer(
-<<<<<<< HEAD
             self, tracer
-=======
-            self, tracer, hyper_image_sky, hyper_background_noise
->>>>>>> fef153a9
     ):
 
         return fit.ImagingFit(
