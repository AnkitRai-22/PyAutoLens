import numpy as np
from astropy import cosmology as cosmo

import autofit as af
from autolens import exc
from autolens.lens import ray_tracing, lens_data as ld, lens_fit
from autolens.model.galaxy import galaxy as g
<<<<<<< HEAD
from autolens.model.inversion import pixelizations as pix
from autolens.model.inversion import regularization as reg
from autolens.pipeline import tagging as tag
=======
from autolens.pipeline import phase_tagging
>>>>>>> 430c3847
from autolens.pipeline.phase import phase_extensions
from autolens.pipeline.phase.phase import Phase, setup_phase_mask
from autolens.pipeline.plotters import phase_plotters


def isinstance_or_prior(obj, cls):
    if isinstance(obj, cls):
        return True
    if isinstance(obj, af.PriorModel) and obj.cls == cls:
        return True
    return False


class PhaseImaging(Phase):
    hyper_image_sky = af.PhaseProperty("hyper_image_sky")
    hyper_noise_background = af.PhaseProperty("hyper_noise_background")
    galaxies = af.PhaseProperty("galaxies")

    def __init__(
<<<<<<< HEAD
            self,
            phase_name,
            tag_phases=True,
            phase_folders=tuple(),
            galaxies=None,
            hyper_image_sky=None,
            hyper_noise_background=None,
            optimizer_class=af.MultiNest,
            sub_grid_size=2,
            bin_up_factor=None,
            image_psf_shape=None,
            inversion_psf_shape=None,
            positions_threshold=None,
            mask_function=None,
            inner_mask_radii=None,
            interp_pixel_scale=None,
            use_inversion_border=True,
            inversion_pixel_limit=None,
            cluster_pixel_scale=None,
            cosmology=cosmo.Planck15,
            auto_link_priors=False,
=======
        self,
        phase_name,
        tag_phases=True,
        phase_folders=tuple(),
        galaxies=None,
        hyper_image_sky=None,
        hyper_noise_background=None,
        optimizer_class=af.MultiNest,
        sub_grid_size=2,
        signal_to_noise_limit=None,
        bin_up_factor=None,
        image_psf_shape=None,
        inversion_psf_shape=None,
        positions_threshold=None,
        mask_function=None,
        inner_mask_radii=None,
        interp_pixel_scale=None,
        use_inversion_border=True,
        inversion_pixel_limit=None,
        cluster_pixel_scale=None,
        cosmology=cosmo.Planck15,
        auto_link_priors=False,
>>>>>>> 430c3847
    ):

        """

        A phase in an lens pipeline. Uses the set non_linear optimizer to try to fit models and hyper
        passed to it.

        Parameters
        ----------
        optimizer_class: class
            The class of a non_linear optimizer
        sub_grid_size: int
            The side length of the subgrid
        cluster_pixel_scale : float or None
            If *True*, the hyper image used to generate the cluster'grids weight map will be binned up to this \
            higher pixel scale to speed up the KMeans clustering algorithm.
        """

        if tag_phases:

            phase_tag = phase_tagging.phase_tag_from_phase_settings(
                sub_grid_size=sub_grid_size,
                signal_to_noise_limit=signal_to_noise_limit,
                bin_up_factor=bin_up_factor,
                image_psf_shape=image_psf_shape,
                inversion_psf_shape=inversion_psf_shape,
                positions_threshold=positions_threshold,
                inner_mask_radii=inner_mask_radii,
                interp_pixel_scale=interp_pixel_scale,
                cluster_pixel_scale=cluster_pixel_scale,
            )

        else:

            phase_tag = None

        super(PhaseImaging, self).__init__(
            phase_name=phase_name,
            phase_tag=phase_tag,
            phase_folders=phase_folders,
            tag_phases=tag_phases,
            optimizer_class=optimizer_class,
            cosmology=cosmology,
            auto_link_priors=auto_link_priors,
        )

        self.sub_grid_size = sub_grid_size
        self.signal_to_noise_limit = signal_to_noise_limit
        self.bin_up_factor = bin_up_factor
        self.image_psf_shape = image_psf_shape
        self.inversion_psf_shape = inversion_psf_shape
        self.positions_threshold = positions_threshold
        self.mask_function = mask_function
        self.inner_mask_radii = inner_mask_radii
        self.interp_pixel_scale = interp_pixel_scale
        self.use_inversion_border = use_inversion_border
        self.inversion_pixel_limit = inversion_pixel_limit
        self.cluster_pixel_scale = cluster_pixel_scale

        inversion_pixel_limit_from_prior = int(
            af.conf.instance.prior_default.get(
                "pixelizations", "VoronoiBrightnessImage", "pixels"
            )[2]
        )

        if self.inversion_pixel_limit is not None:

            self.cluster_pixel_limit = min(
                inversion_pixel_limit_from_prior, self.inversion_pixel_limit
            )

        else:

            self.cluster_pixel_limit = inversion_pixel_limit_from_prior
            self.inversion_pixel_limit = self.cluster_pixel_limit

        self.galaxies = galaxies or []
        self.hyper_image_sky = hyper_image_sky
        self.hyper_noise_background = hyper_noise_background

    @property
    def uses_hyper_images(self):
        if self.galaxies:
            for galaxy in self.galaxies:
                if galaxy.hyper_galaxy is not None or isinstance_or_prior(
                        galaxy.regularization,
                        reg.AdaptiveBrightness
                ):
                    return True
        return False

    @property
    def uses_inversion(self):
        if self.galaxies:
            for galaxy in self.galaxies:
                if galaxy.pixelization is not None:
                    return True
        return False

    @property
    def uses_cluster_inversion(self):
        if self.galaxies:

            for galaxy in self.galaxies:
                if isinstance_or_prior(
                        galaxy.pixelization, pix.VoronoiBrightnessImage
                ):
                    return True

        return False

    # noinspection PyMethodMayBeStatic,PyUnusedLocal
    def modify_image(self, image, results):
        """
        Customize an lens_data. e.g. removing lens light.

        Parameters
        ----------
        image: scaled_array.ScaledSquarePixelArray
            An lens_data that has been masked
        results: autofit.tools.pipeline.ResultsCollection
            The result of the previous lens

        Returns
        -------
        lens_data: scaled_array.ScaledSquarePixelArray
            The modified image (not changed by default)
        """
        return image

    def run(self, data, results=None, mask=None, positions=None):
        """
        Run this phase.

        Parameters
        ----------
        positions
        mask: Mask
            The default masks passed in by the pipeline
        results: autofit.tools.pipeline.ResultsCollection
            An object describing the results of the last phase or None if no phase has been executed
        data: scaled_array.ScaledSquarePixelArray
            An lens_data that has been masked

        Returns
        -------
        result: AbstractPhase.Result
            A result object comprising the best fit model and other hyper.
        """
        analysis = self.make_analysis(
            data=data, results=results, mask=mask, positions=positions
        )

        self.pass_priors(results)
        self.assert_and_save_pickle()

        result = self.run_analysis(analysis)

        return self.make_result(result, analysis)

    def make_analysis(self, data, results=None, mask=None, positions=None):
        """
        Create an lens object. Also calls the prior passing and lens_data modifying functions to allow child
        classes to change the behaviour of the phase.

        Parameters
        ----------
        positions
        mask: Mask
            The default masks passed in by the pipeline
        data: im.CCD
            An lens_data that has been masked
        results: autofit.tools.pipeline.ResultsCollection
            The result from the previous phase

        Returns
        -------
        lens : Analysis
            An lens object that the non-linear optimizer calls to determine the fit of a set of values
        """

        mask = setup_phase_mask(
            data=data,
            mask=mask,
            mask_function=self.mask_function,
            inner_mask_radii=self.inner_mask_radii,
        )

        if self.positions_threshold is not None and positions is not None:
            positions = list(
                map(lambda position_set: np.asarray(position_set), positions)
            )
        elif self.positions_threshold is None:
            positions = None
        elif self.positions_threshold is not None and positions is None:
            raise exc.PhaseException(
                "You have specified for a phase to use positions, but not input positions to the "
                "pipeline when you ran it."
            )

        lens_data = ld.LensData(
            ccd_data=data,
            mask=mask,
            sub_grid_size=self.sub_grid_size,
            image_psf_shape=self.image_psf_shape,
            positions=positions,
            interp_pixel_scale=self.interp_pixel_scale,
            cluster_pixel_scale=self.cluster_pixel_scale,
            cluster_pixel_limit=self.cluster_pixel_limit,
            uses_inversion=self.uses_inversion,
            uses_cluster_inversion=self.uses_cluster_inversion,
        )

        modified_image = self.modify_image(
            image=lens_data.unmasked_image, results=results
        )

        lens_data = lens_data.new_lens_data_with_modified_image(
            modified_image=modified_image
        )

        if self.signal_to_noise_limit is not None:
            lens_data = lens_data.new_lens_data_with_signal_to_noise_limit(
                signal_to_noise_limit=self.signal_to_noise_limit
            )

        if self.bin_up_factor is not None:
            lens_data = lens_data.new_lens_data_with_binned_up_ccd_data_and_mask(
                bin_up_factor=self.bin_up_factor
            )

        self.output_phase_info()

        analysis = self.Analysis(
            lens_data=lens_data,
            cosmology=self.cosmology,
            positions_threshold=self.positions_threshold,
            image_path=self.optimizer.image_path,
            results=results,
            use_inversion_border=self.use_inversion_border,
            inversion_pixel_limit=self.inversion_pixel_limit,
        )

        return analysis

    def output_phase_info(self):

        file_phase_info = "{}/{}".format(self.optimizer.phase_output_path, "phase.info")

        with open(file_phase_info, "w") as phase_info:
            phase_info.write("Optimizer = {} \n".format(type(self.optimizer).__name__))
            phase_info.write("Sub-grid size = {} \n".format(self.sub_grid_size))
            phase_info.write("Image PSF shape = {} \n".format(self.image_psf_shape))
            phase_info.write(
                "Pixelization PSF shape = {} \n".format(self.inversion_psf_shape)
            )
            phase_info.write(
                "Positions Threshold = {} \n".format(self.positions_threshold)
            )
            phase_info.write("Cosmology = {} \n".format(self.cosmology))
            phase_info.write("Auto Link Priors = {} \n".format(self.auto_link_priors))

            phase_info.close()

    def extend_with_inversion_phase(self):
        return phase_extensions.InversionPhase(phase=self)

    def extend_with_multiple_hyper_phases(
            self,
            hyper_galaxy=False,
            inversion=False,
            include_background_sky=False,
            include_background_noise=False,
    ):

        phase_hyper_galaxy = None

        if hyper_galaxy:
            phase_hyper_galaxy = phase_extensions.HyperGalaxyPhase

        if inversion:
            if not include_background_sky and not include_background_noise:
                phase_inversion = phase_extensions.InversionPhase
            elif include_background_sky and not include_background_noise:
                phase_inversion = phase_extensions.InversionBackgroundSkyPhase
            elif not include_background_sky and include_background_noise:
                phase_inversion = phase_extensions.InversionBackgroundNoisePhase
            else:
                phase_inversion = phase_extensions.InversionBackgroundBothPhase
        else:
            phase_inversion = None

        hyper_phase_classes = tuple(filter(None, (phase_inversion, phase_hyper_galaxy)))

        return phase_extensions.CombinedHyperPhase(
            phase=self, hyper_phase_classes=hyper_phase_classes
        )

    # noinspection PyAbstractClass
    class Analysis(Phase.Analysis):
        def __init__(
                self,
                lens_data,
                cosmology,
                positions_threshold,
                use_inversion_border=True,
                inversion_pixel_limit=None,
                image_path=None,
                results=None,
        ):

            super(PhaseImaging.Analysis, self).__init__(
                cosmology=cosmology, results=results
            )

            self.lens_data = lens_data

            self.positions_threshold = positions_threshold

            self.should_plot_image_plane_pix = af.conf.instance.visualize.get(
                "figures", "plot_image_plane_adaptive_pixelization_grid", bool
            )

            self.plot_data_as_subplot = af.conf.instance.visualize.get(
                "plots", "plot_data_as_subplot", bool
            )

            self.plot_data_image = af.conf.instance.visualize.get(
                "plots", "plot_data_image", bool
            )

            self.plot_data_noise_map = af.conf.instance.visualize.get(
                "plots", "plot_data_noise_map", bool
            )

            self.plot_data_psf = af.conf.instance.visualize.get(
                "plots", "plot_data_psf", bool
            )

            self.plot_data_signal_to_noise_map = af.conf.instance.visualize.get(
                "plots", "plot_data_signal_to_noise_map", bool
            )

            self.plot_data_absolute_signal_to_noise_map = af.conf.instance.visualize.get(
                "plots", "plot_data_absolute_signal_to_noise_map", bool
            )

            self.plot_data_potential_chi_squared_map = af.conf.instance.visualize.get(
                "plots", "plot_data_potential_chi_squared_map", bool
            )

            self.plot_lens_fit_all_at_end_png = af.conf.instance.visualize.get(
                "plots", "plot_lens_fit_all_at_end_png", bool
            )
            self.plot_lens_fit_all_at_end_fits = af.conf.instance.visualize.get(
                "plots", "plot_lens_fit_all_at_end_fits", bool
            )

            self.plot_lens_fit_as_subplot = af.conf.instance.visualize.get(
                "plots", "plot_lens_fit_as_subplot", bool
            )

            self.plot_lens_fit_of_planes_as_subplot = af.conf.instance.visualize.get(
                "plots", "plot_lens_fit_of_planes_as_subplot", bool
            )

            self.plot_lens_fit_inversion_as_subplot = af.conf.instance.visualize.get(
                "plots", "plot_lens_fit_inversion_as_subplot", bool
            )

            self.plot_lens_fit_image = af.conf.instance.visualize.get(
                "plots", "plot_lens_fit_image", bool
            )

            self.plot_lens_fit_noise_map = af.conf.instance.visualize.get(
                "plots", "plot_lens_fit_noise_map", bool
            )

            self.plot_lens_fit_signal_to_noise_map = af.conf.instance.visualize.get(
                "plots", "plot_lens_fit_signal_to_noise_map", bool
            )

            self.plot_lens_fit_model_image = af.conf.instance.visualize.get(
                "plots", "plot_lens_fit_model_image", bool
            )

            self.plot_lens_fit_residual_map = af.conf.instance.visualize.get(
                "plots", "plot_lens_fit_residual_map", bool
            )

            self.plot_lens_fit_normalized_residual_map = af.conf.instance.visualize.get(
                "plots", "plot_lens_fit_normalized_residual_map", bool
            )

            self.plot_lens_fit_chi_squared_map = af.conf.instance.visualize.get(
                "plots", "plot_lens_fit_chi_squared_map", bool
            )

            self.plot_lens_fit_contribution_maps = af.conf.instance.visualize.get(
                "plots", "plot_lens_fit_contribution_maps", bool
            )

            self.plot_lens_fit_pixelization_residual_map = af.conf.instance.visualize.get(
                "plots", "plot_lens_fit_pixelization_residual_map", bool
            )

            self.plot_lens_fit_pixelization_normalized_residuals = af.conf.instance.visualize.get(
                "plots", "plot_lens_fit_pixelization_normalized_residual_map", bool
            )

            self.plot_lens_fit_pixelization_chi_squared_map = af.conf.instance.visualize.get(
                "plots", "plot_lens_fit_pixelization_chi_squared_map", bool
            )

            self.plot_lens_fit_pixelization_regularization_weights = af.conf.instance.visualize.get(
                "plots", "plot_lens_fit_pixelization_regularization_weight_map", bool
            )

            self.plot_lens_fit_subtracted_images_of_planes = af.conf.instance.visualize.get(
                "plots", "plot_lens_fit_subtracted_images_of_planes", bool
            )

            self.plot_lens_fit_model_images_of_planes = af.conf.instance.visualize.get(
                "plots", "plot_lens_fit_model_images_of_planes", bool
            )

            self.plot_lens_fit_plane_images_of_planes = af.conf.instance.visualize.get(
                "plots", "plot_lens_fit_plane_images_of_planes", bool
            )

            self.use_inversion_border = use_inversion_border
            self.inversion_pixel_limit = inversion_pixel_limit

            mask = self.lens_data.mask_2d if self.should_plot_mask else None
            positions = self.lens_data.positions if self.should_plot_positions else None

            subplot_path = af.path_util.make_and_return_path_from_path_and_folder_names(
                path=image_path, folder_names=["subplots"]
            )

            phase_plotters.plot_ccd_for_phase(
                ccd_data=self.lens_data.ccd_data,
                mask=mask,
                positions=positions,
                extract_array_from_mask=self.extract_array_from_mask,
                zoom_around_mask=self.zoom_around_mask,
                units=self.plot_units,
                should_plot_as_subplot=self.plot_data_as_subplot,
                should_plot_image=self.plot_data_image,
                should_plot_noise_map=self.plot_data_noise_map,
                should_plot_psf=self.plot_data_psf,
                should_plot_signal_to_noise_map=self.plot_data_signal_to_noise_map,
                should_plot_absolute_signal_to_noise_map=self.plot_data_absolute_signal_to_noise_map,
                should_plot_potential_chi_squared_map=self.plot_data_potential_chi_squared_map,
                visualize_path=image_path,
                subplot_path=subplot_path,
            )

            self.plot_hyper_model_image = af.conf.instance.visualize.get(
                "plots", "plot_hyper_model_image", bool
            )

            self.plot_hyper_galaxy_images = af.conf.instance.visualize.get(
                "plots", "plot_hyper_galaxy_images", bool
            )

            self.plot_hyper_galaxy_cluster_images = af.conf.instance.visualize.get(
                "plots", "plot_hyper_galaxy_cluster_images", bool
            )

            self.preload_pixelization_grid = None

            if self.last_results is not None:

                self.hyper_galaxy_image_1d_path_dict = (
                    self.last_results.hyper_galaxy_image_1d_path_dict
                )

                self.hyper_model_image_1d = self.last_results.hyper_model_image_1d

                self.hyper_galaxy_cluster_image_1d_path_dict = self.last_results.hyper_galaxy_cluster_image_1d_path_dict_from_cluster(
                    cluster=lens_data.cluster
                )

                phase_plotters.plot_hyper_images_for_phase(
                    hyper_model_image_2d=mask.scaled_array_2d_from_array_1d(
                        array_1d=self.hyper_model_image_1d
                    ),
                    hyper_galaxy_image_2d_path_dict=self.last_results.hyper_galaxy_image_2d_path_dict,
                    hyper_galaxy_cluster_image_2d_path_dict=self.last_results.hyper_galaxy_cluster_image_2d_path_dict_from_cluster(
                        cluster=lens_data.cluster
                    ),
                    mask=lens_data.mask_2d,
                    cluster=lens_data.cluster,
                    extract_array_from_mask=self.extract_array_from_mask,
                    zoom_around_mask=self.zoom_around_mask,
                    units=self.plot_units,
                    should_plot_hyper_model_image=self.plot_hyper_model_image,
                    should_plot_hyper_galaxy_images=self.plot_hyper_galaxy_images,
                    should_plot_hyper_galaxy_cluster_images=self.plot_hyper_galaxy_cluster_images,
                    visualize_path=image_path,
                )

                if hasattr(self.results.last, "hyper_combined"):
                    self.preload_pixelization_grid = (
                        self.results.last.hyper_combined.most_likely_image_plane_pixelization_grid
                    )

        def fit(self, instance):
            """
            Determine the fit of a lens galaxy and source galaxy to the lens_data in this lens.

            Parameters
            ----------
            instance
                A model instance with attributes

            Returns
            -------
            fit : Fit
                A fractional value indicating how well this model fit and the model lens_data itself
            """
            self.check_positions_trace_within_threshold(instance=instance)
            self.check_inversion_pixels_are_below_limit(instance=instance)
            tracer = self.tracer_for_instance(instance=instance)

            hyper_image_sky = self.hyper_image_sky_for_instance(instance=instance)

            hyper_noise_background = self.hyper_noise_background_for_instance(
                instance=instance
            )

            fit = self.fit_for_tracer(
                tracer=tracer,
                hyper_image_sky=hyper_image_sky,
                hyper_noise_background=hyper_noise_background,
            )

            return fit.figure_of_merit

        def associate_images(self, instance: af.ModelInstance) -> af.ModelInstance:
            """
            Takes images from the last result, if there is one, and associates them with galaxies in this phase where
            full-path galaxy names match.

            If the galaxy collection has a different name then an association is not made.

            e.g.
            galaxies.lens will match with:
                galaxies.lens
            but not with:
                galaxies.lens
                galaxies.source

            Parameters
            ----------
            instance
                A model instance with 0 or more galaxies in its tree

            Returns
            -------
            instance
               The input instance with images associated with galaxies where possible.
            """
            if hasattr(self, "hyper_galaxy_image_1d_path_dict"):
                for galaxy_path, galaxy in instance.path_instance_tuples_for_class(
                        g.Galaxy
                ):
                    if galaxy_path in self.hyper_galaxy_image_1d_path_dict:
                        galaxy.hyper_model_image_1d = self.hyper_model_image_1d
                        galaxy.hyper_galaxy_image_1d = self.hyper_galaxy_image_1d_path_dict[
                            galaxy_path
                        ]
                        if self.hyper_galaxy_cluster_image_1d_path_dict is not None:
                            galaxy.hyper_galaxy_cluster_image_1d = self.hyper_galaxy_cluster_image_1d_path_dict[
                                galaxy_path
                            ]
            return instance

        def add_grids_to_grid_stack(self, galaxies, grid_stack):

            if self.preload_pixelization_grid is None:

                for galaxy in galaxies:
                    if galaxy.pixelization is not None:
                        pixelization_grid = galaxy.pixelization.pixelization_grid_from_grid_stack(
                            grid_stack=grid_stack,
                            hyper_image=galaxy.hyper_galaxy_cluster_image_1d,
                            cluster=self.lens_data.cluster,
                            seed=1,
                        )

                        return grid_stack.new_grid_stack_with_grids_added(
                            pixelization=pixelization_grid
                        )

            else:

                return grid_stack.new_grid_stack_with_grids_added(
                    pixelization=self.preload_pixelization_grid
                )

            return grid_stack

        def hyper_image_sky_for_instance(self, instance):

            if hasattr(instance, "hyper_image_sky"):
                return instance.hyper_image_sky
            else:
                return None

        def hyper_noise_background_for_instance(self, instance):

            if hasattr(instance, "hyper_noise_background"):
                return instance.hyper_noise_background
            else:
                return None

        def tracer_for_instance(self, instance):

            instance = self.associate_images(instance=instance)

            image_plane_grid_stack = self.add_grids_to_grid_stack(
                galaxies=instance.galaxies, grid_stack=self.lens_data.grid_stack
            )

            if self.use_inversion_border:
                border = self.lens_data.border
            else:
                border = None

            return ray_tracing.Tracer.from_galaxies_and_image_plane_grid_stack(
                galaxies=instance.galaxies,
                image_plane_grid_stack=image_plane_grid_stack,
                border=border,
                cosmology=self.cosmology,
            )

        def fit_for_tracer(self, tracer, hyper_image_sky, hyper_noise_background):

            return lens_fit.LensDataFit.for_data_and_tracer(
                lens_data=self.lens_data,
                tracer=tracer,
                hyper_image_sky=hyper_image_sky,
                hyper_noise_background=hyper_noise_background,
            )

        def check_positions_trace_within_threshold(self, instance):

            if self.lens_data.positions is not None:

                tracer = ray_tracing.Tracer.from_galaxies_and_image_plane_positions(
                    galaxies=instance.galaxies,
                    image_plane_positions=self.lens_data.positions,
                )
                fit = lens_fit.LensPositionFit(
                    positions=tracer.source_plane.positions,
                    noise_map=self.lens_data.pixel_scale,
                )

                if not fit.maximum_separation_within_threshold(
                        self.positions_threshold
                ):
                    raise exc.RayTracingException

        def check_inversion_pixels_are_below_limit(self, instance):

            if self.inversion_pixel_limit is not None:
                if instance.galaxies:
                    for galaxy in instance.galaxies:
                        if galaxy.pixelization is not None:
                            if galaxy.pixelization.pixels > self.inversion_pixel_limit:
                                raise exc.PixelizationException

        def map_to_1d(self, data):
            """Convenience method"""
            return self.lens_data.mask.array_1d_from_array_2d(data)

        @classmethod
        def describe(cls, instance):
            return "\nRunning for... \n\nGalaxies:\n{}\n\n".format(instance.galaxies)

        def visualize(self, instance, image_path, during_analysis):

            subplot_path = af.path_util.make_and_return_path_from_path_and_folder_names(
                path=image_path, folder_names=["subplots"]
            )

            instance = self.associate_images(instance=instance)

            mask = self.lens_data.mask_2d if self.should_plot_mask else None
            positions = self.lens_data.positions if self.should_plot_positions else None

            tracer = self.tracer_for_instance(instance)

            phase_plotters.plot_ray_tracing_for_phase(
                tracer=tracer,
                during_analysis=during_analysis,
                mask=mask,
                extract_array_from_mask=self.extract_array_from_mask,
                zoom_around_mask=self.zoom_around_mask,
                positions=positions,
                units=self.plot_units,
                should_plot_as_subplot=self.plot_ray_tracing_as_subplot,
                should_plot_all_at_end_png=self.plot_ray_tracing_all_at_end_png,
                should_plot_all_at_end_fits=self.plot_ray_tracing_all_at_end_fits,
                should_plot_image_plane_image=self.plot_ray_tracing_image_plane_image,
                should_plot_source_plane=self.plot_ray_tracing_source_plane,
                should_plot_convergence=self.plot_ray_tracing_convergence,
                should_plot_potential=self.plot_ray_tracing_potential,
                should_plot_deflections=self.plot_ray_tracing_deflections,
                visualize_path=image_path,
                subplot_path=subplot_path,
            )

            hyper_image_sky = self.hyper_image_sky_for_instance(instance=instance)

            hyper_noise_background = self.hyper_noise_background_for_instance(
                instance=instance
            )

            fit = self.fit_for_tracer(
                tracer=tracer,
                hyper_image_sky=hyper_image_sky,
                hyper_noise_background=hyper_noise_background,
            )

            phase_plotters.plot_lens_fit_for_phase(
                fit=fit,
                during_analysis=during_analysis,
                should_plot_mask=self.should_plot_mask,
                extract_array_from_mask=self.extract_array_from_mask,
                zoom_around_mask=self.zoom_around_mask,
                positions=positions,
                should_plot_image_plane_pix=self.should_plot_image_plane_pix,
                should_plot_all_at_end_png=self.plot_lens_fit_all_at_end_png,
                should_plot_all_at_end_fits=self.plot_lens_fit_all_at_end_fits,
                should_plot_fit_as_subplot=self.plot_lens_fit_as_subplot,
                should_plot_fit_of_planes_as_subplot=self.plot_lens_fit_of_planes_as_subplot,
                should_plot_inversion_as_subplot=self.plot_lens_fit_inversion_as_subplot,
                should_plot_image=self.plot_lens_fit_image,
                should_plot_noise_map=self.plot_lens_fit_noise_map,
                should_plot_signal_to_noise_map=self.plot_lens_fit_signal_to_noise_map,
                should_plot_model_image=self.plot_lens_fit_model_image,
                should_plot_residual_map=self.plot_lens_fit_residual_map,
                should_plot_normalized_residual_map=self.plot_lens_fit_normalized_residual_map,
                should_plot_chi_squared_map=self.plot_lens_fit_chi_squared_map,
                should_plot_pixelization_residual_map=self.plot_lens_fit_pixelization_residual_map,
                should_plot_pixelization_normalized_residual_map=self.plot_lens_fit_normalized_residual_map,
                should_plot_pixelization_chi_squared_map=self.plot_lens_fit_pixelization_chi_squared_map,
                should_plot_pixelization_regularization_weights=self.plot_lens_fit_pixelization_regularization_weights,
                should_plot_subtracted_images_of_planes=self.plot_lens_fit_subtracted_images_of_planes,
                should_plot_model_images_of_planes=self.plot_lens_fit_model_images_of_planes,
                should_plot_plane_images_of_planes=self.plot_lens_fit_plane_images_of_planes,
                units=self.plot_units,
                visualize_path=image_path,
                subplot_path=subplot_path,
            )<|MERGE_RESOLUTION|>--- conflicted
+++ resolved
@@ -5,13 +5,9 @@
 from autolens import exc
 from autolens.lens import ray_tracing, lens_data as ld, lens_fit
 from autolens.model.galaxy import galaxy as g
-<<<<<<< HEAD
 from autolens.model.inversion import pixelizations as pix
 from autolens.model.inversion import regularization as reg
-from autolens.pipeline import tagging as tag
-=======
 from autolens.pipeline import phase_tagging
->>>>>>> 430c3847
 from autolens.pipeline.phase import phase_extensions
 from autolens.pipeline.phase.phase import Phase, setup_phase_mask
 from autolens.pipeline.plotters import phase_plotters
@@ -31,7 +27,6 @@
     galaxies = af.PhaseProperty("galaxies")
 
     def __init__(
-<<<<<<< HEAD
             self,
             phase_name,
             tag_phases=True,
@@ -41,6 +36,7 @@
             hyper_noise_background=None,
             optimizer_class=af.MultiNest,
             sub_grid_size=2,
+            signal_to_noise_limit=None,
             bin_up_factor=None,
             image_psf_shape=None,
             inversion_psf_shape=None,
@@ -52,31 +48,7 @@
             inversion_pixel_limit=None,
             cluster_pixel_scale=None,
             cosmology=cosmo.Planck15,
-            auto_link_priors=False,
-=======
-        self,
-        phase_name,
-        tag_phases=True,
-        phase_folders=tuple(),
-        galaxies=None,
-        hyper_image_sky=None,
-        hyper_noise_background=None,
-        optimizer_class=af.MultiNest,
-        sub_grid_size=2,
-        signal_to_noise_limit=None,
-        bin_up_factor=None,
-        image_psf_shape=None,
-        inversion_psf_shape=None,
-        positions_threshold=None,
-        mask_function=None,
-        inner_mask_radii=None,
-        interp_pixel_scale=None,
-        use_inversion_border=True,
-        inversion_pixel_limit=None,
-        cluster_pixel_scale=None,
-        cosmology=cosmo.Planck15,
-        auto_link_priors=False,
->>>>>>> 430c3847
+            auto_link_priors=False
     ):
 
         """
