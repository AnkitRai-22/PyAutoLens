--- conflicted
+++ resolved
@@ -465,208 +465,6 @@
             grid=radial_critical_curve
         )
 
-<<<<<<< HEAD
-    @reshape_returned_grid
-    def deflections_via_potential_from_grid(
-            self, grid, return_in_2d=True, return_binned=True
-    ):
-        potential_2d = self.potential_from_grid(
-            grid=grid, return_in_2d=True, return_binned=False
-        )
-
-        deflections_y_2d = np.gradient(potential_2d, grid.in_2d[:, 0, 0], axis=0)
-        deflections_x_2d = np.gradient(potential_2d, grid.in_2d[0, :, 1], axis=1)
-
-        return np.stack((deflections_y_2d, deflections_x_2d), axis=-1)
-
-    @reshape_array_from_grid
-    def lensing_jacobian_a11_from_grid(
-            self, grid, return_in_2d=True, return_binned=True
-    ):
-
-        deflections_2d = self.deflections_from_grid(
-            grid=grid, return_in_2d=True, return_binned=False
-        )
-
-        return 1.0 - np.gradient(deflections_2d[:, :, 1], grid.in_2d[0, :, 1], axis=1)
-
-    @reshape_array_from_grid
-    def lensing_jacobian_a12_from_grid(
-            self, grid, return_in_2d=True, return_binned=True
-    ):
-
-        deflections_2d = self.deflections_from_grid(
-            grid=grid, return_in_2d=True, return_binned=False
-        )
-
-        return -1.0 * np.gradient(deflections_2d[:, :, 1], grid.in_2d[:, 0, 0], axis=0)
-
-    @reshape_array_from_grid
-    def lensing_jacobian_a21_from_grid(
-            self, grid, return_in_2d=True, return_binned=True
-    ):
-
-        deflections_2d = self.deflections_from_grid(
-            grid=grid, return_in_2d=True, return_binned=False
-        )
-
-        return -1.0 * np.gradient(deflections_2d[:, :, 0], grid.in_2d[0, :, 1], axis=1)
-
-    @reshape_array_from_grid
-    def lensing_jacobian_a22_from_grid(
-            self, grid, return_in_2d=True, return_binned=True
-    ):
-
-        deflections_2d = self.deflections_from_grid(
-            grid=grid, return_in_2d=True, return_binned=False
-        )
-
-        return 1 - np.gradient(deflections_2d[:, :, 0], grid.in_2d[:, 0, 0], axis=0)
-
-    def lensing_jacobian_from_grid(self, grid, return_in_2d=True, return_binned=True):
-
-        a11 = self.lensing_jacobian_a11_from_grid(
-            grid=grid, return_in_2d=return_in_2d, return_binned=return_binned
-        )
-
-        a12 = self.lensing_jacobian_a12_from_grid(
-            grid=grid, return_in_2d=return_in_2d, return_binned=return_binned
-        )
-
-        a21 = self.lensing_jacobian_a21_from_grid(
-            grid=grid, return_in_2d=return_in_2d, return_binned=return_binned
-        )
-
-        a22 = self.lensing_jacobian_a22_from_grid(
-            grid=grid, return_in_2d=return_in_2d, return_binned=return_binned
-        )
-
-        return np.array([[a11, a12], [a21, a22]])
-
-    @reshape_array_from_grid
-    def convergence_via_jacobian_from_grid(
-            self, grid, return_in_2d=True, return_binned=True
-    ):
-
-        jacobian = self.lensing_jacobian_from_grid(
-            grid=grid, return_in_2d=False, return_binned=False
-        )
-
-        convergence = 1 - 0.5 * (jacobian[0, 0] + jacobian[1, 1])
-
-        return convergence
-
-    @reshape_array_from_grid
-    def shear_via_jacobian_from_grid(self, grid, return_in_2d=True, return_binned=True):
-
-        jacobian = self.lensing_jacobian_from_grid(
-            grid=grid, return_in_2d=True, return_binned=False
-        )
-
-        gamma_1 = 0.5 * (jacobian[1, 1] - jacobian[0, 0])
-        gamma_2 = -0.5 * (jacobian[0, 1] + jacobian[1, 0])
-
-        return (gamma_1 ** 2 + gamma_2 ** 2) ** 0.5
-
-    @reshape_array_from_grid
-    def tangential_eigen_value_from_grid(
-            self, grid, return_in_2d=True, return_binned=True
-    ):
-
-        convergence = self.convergence_via_jacobian_from_grid(
-            grid=grid, return_in_2d=False, return_binned=False
-        )
-
-        shear = self.shear_via_jacobian_from_grid(
-            grid=grid, return_in_2d=False, return_binned=False
-        )
-
-        return 1 - convergence - shear
-
-    @reshape_array_from_grid
-    def radial_eigen_value_from_grid(self, grid, return_in_2d=True, return_binned=True):
-
-        convergence = self.convergence_via_jacobian_from_grid(
-            grid=grid, return_in_2d=False, return_binned=False
-        )
-
-        shear = self.shear_via_jacobian_from_grid(
-            grid=grid, return_in_2d=False, return_binned=False
-        )
-
-        return 1 - convergence + shear
-
-    @reshape_array_from_grid
-    def magnification_from_grid(self, grid, return_in_2d=True, return_binned=True):
-
-        jacobian = self.lensing_jacobian_from_grid(
-            grid=grid, return_in_2d=False, return_binned=False
-        )
-
-        det_jacobian = jacobian[0, 0] * jacobian[1, 1] - jacobian[0, 1] * jacobian[1, 0]
-
-        return 1 / det_jacobian
-
-    def critical_curves_from_grid(self, grid):
-
-        magnification_2d = self.magnification_from_grid(
-            grid=grid, return_in_2d=True, return_binned=False
-        )
-
-        inverse_magnification_2d = 1 / magnification_2d
-
-        critical_curves_indices = measure.find_contours(inverse_magnification_2d, 0)
-
-        no_critical_curves = len(critical_curves_indices)
-        contours = []
-        critical_curves = []
-
-        for jj in np.arange(no_critical_curves):
-            contours.append(critical_curves_indices[jj])
-            contour_x, contour_y = contours[jj].T
-            pixel_coord = np.stack((contour_x, contour_y), axis=-1)
-
-            critical_curve = grid.marching_squares_grid_pixels_to_grid_arcsec(
-                grid_pixels=pixel_coord, shape=magnification_2d.shape
-            )
-
-            critical_curves.append(critical_curve)
-
-        return critical_curves
-
-
-    def tangential_critical_curve_from_grid(self, grid):
-        return self.critical_curves_from_grid(grid=grid)[0]
-
-    def radial_critical_curve_from_grid(self, grid):
-        return self.critical_curves_from_grid(grid=grid)[1]
-
-    def tangential_caustic_from_grid(self, grid):
-
-        tangential_critical_curve = self.tangential_critical_curve_from_grid(grid=grid)
-
-        if tangential_critical_curve == []:
-            return []
-
-        deflections_1d = self.deflections_from_grid(
-            grid=tangential_critical_curve, return_in_2d=False, return_binned=False
-        )
-
-        return tangential_critical_curve - deflections_1d
-
-    def radial_caustic_from_grid(self, grid):
-
-        radial_critical_curve = self.radial_critical_curve_from_grid(grid=grid)
-
-        if radial_critical_curve == []:
-            return []
-
-        deflections_1d = self.deflections_from_grid(
-            grid=radial_critical_curve, return_in_2d=False, return_binned=False
-        )
-
-        return radial_critical_curve - deflections_1d
-=======
         return radial_critical_curve - deflections_critical_curve
 
     def critical_curves_from_grid(self, grid):
@@ -674,7 +472,6 @@
             self.tangential_critical_curve_from_grid(grid=grid),
             self.radial_critical_curve_from_grid(grid=grid),
         ]
->>>>>>> 4f96d4e2
 
     def caustics_from_grid(self, grid):
         return [
