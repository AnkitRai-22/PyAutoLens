--- conflicted
+++ resolved
@@ -753,7 +753,7 @@
 
         covnergence_grid = np.zeros(grid.shape[0])
 
-        grid_eta = self.grid_to_elliptical_radii_Kormann(grid=grid)
+        grid_eta = self.grid_to_elliptical_radii(grid=grid)
 
         for i in range(grid.shape[0]):
             covnergence_grid[i] = self.convergence_func(r=grid_eta[i])
@@ -830,17 +830,12 @@
 
     def convergence_func(self, r):
         return (
-            self.einstein_radius * np.sqrt(self.axis_ratio) / (2 * r)
+            self.einstein_radius * np.sqrt(self.axis_ratio) / (2 * self.axis_ratio * r)
         )
 
     @property
     def ellipticity_rescale(self):
-<<<<<<< HEAD
-        return 1-((1-self.axis_ratio)/2)
-
-=======
         return 1.0 / (self.axis_ratio ** 0.5)
->>>>>>> 66e4cc11
 
     @dim.convert_units_to_input_units
     def summarize_in_units(
