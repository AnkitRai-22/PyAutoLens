class TraceImageAndSource(object):

    def __init__(self, lens_galaxies, source_galaxies, image_plane_grids):
        """The ray-tracing calculations, defined by a lensing system with just one image-plane and source-plane.

        This has no associated cosmology, thus all calculations are performed in arc seconds and galaxies do not need
        known redshift measurements. For computational efficiency, it is recommend this ray-tracing class is used for
        lens modeling, provided cosmological information is not necessary.

        Parameters
        ----------
        lens_galaxies : [Galaxy]
            The list of lens galaxies in the image-plane.
        source_galaxies : [Galaxy]
            The list of source galaxies in the source-plane.
        image_plane_grids : GridCoordsCollection
            The image-plane grids of coordinates where ray-tracing calculation are performed, (this includes the
            image.grid_coords, sub_grid, blurring.grid_coords etc.).
        """
        self.image_plane = ImagePlane(lens_galaxies, image_plane_grids)

        source_plane_grids = self.image_plane.trace_to_next_plane()

        self.source_plane = SourcePlane(source_galaxies, source_plane_grids)

<<<<<<< HEAD
    def generate_image_of_galaxy_light_profiles(self):
        """Generate the image of all galaxy light profiles over the entire ray tracing plane."""
        return self.image_plane.generate_image_of_galaxy_light_profiles() + \
               self.source_plane.generate_image_of_galaxy_light_profiles()
=======
    def generate_image_of_galaxies(self):
        """Generate the image of the galaxies over the entire ray trace."""
        return self.image_plane.generate_image_of_galaxies() + self.source_plane.generate_image_of_galaxies()
>>>>>>> 010284f6

    def generate_blurring_image_of_galaxy_light_profiles(self):
        """Generate the image of all galaxy light profiles in the blurring regions of the image."""
        return self.image_plane.generate_blurring_image_of_galaxy_light_profiles() + \
               self.source_plane.generate_blurring_image_of_galaxy_light_profiles()

class Plane(object):

    def __init__(self, galaxies, grids):
        """
        Represents a plane of galaxies and grids.

        Parameters
        ----------
        galaxies : [Galaxy]
            The galaxies in the plane.
        grids : grids.GridCoordsCollection
            The grids of (x,y) coordinates in the plane, including the image grid_coords, sub-grid_coords, blurring grid_coords, etc.
        """

        self.galaxies = galaxies
        self.grids = grids

    def generate_image_of_galaxy_light_profiles(self):
        """Generate the image of the galaxies in this plane."""
        return self.grids.image.intensities_via_grid(self.galaxies)

    def generate_blurring_image_of_galaxy_light_profiles(self):
        """Generate the image of the galaxies in this plane."""
        return self.grids.blurring.intensities_via_grid(self.galaxies)


class LensPlane(Plane):

    def __init__(self, galaxies, grids):
        """Represents a lens-plane, a set of galaxies and grids at an intermediate redshift in the ray-tracing
        calculation.

        A lens-plane is not the final ray-tracing plane and its grids will be traced too another higher 
        redshift plane. Thus, the deflection angles due to the plane's galaxies are calculated.

        Parameters
        ----------
        galaxies : [Galaxy]
            The galaxies in the image_grid-plane.
        grids : grids.GridCoordsCollection
            The grids of (x,y) coordinates in the plane, including the image grid_coords, sub-grid_coords, blurring
            grid_coords, etc.
        """

        super(LensPlane, self).__init__(galaxies, grids)

        self.deflections = self.deflections_on_all_grids()

    def deflections_on_all_grids(self):
        """Compute the deflection angles on the grids"""
        return self.grids.deflection_grids_for_galaxies(self.galaxies)

    def trace_to_next_plane(self):
        """Trace the grids to the next plane.

        NOTE : This does not work for multi-plane lensing, which requires one to use the previous plane's deflection
        angles to perform the tracing. I guess we'll ultimately call this class 'LensPlanes' and have it as a list.
        """
        return self.grids.traced_grids_for_deflections(self.deflections)


# TODO: Do we need separate image and source planes? Could everything implicitly be a Plane?
class ImagePlane(LensPlane):

    def __init__(self, galaxies, grids):
        """Represents an image-plane, a set of galaxies and grids at the lowest redshift in the lens ray-tracing 
        calculation.

        The image-plane is, by definition, a lens-plane, thus the deflection angles for each grid_coords are computed.

        The image-plane coordinates are defined on the observed image's uniform regular grid_coords. Calculating its
        model images from its light profiles exploits this uniformity to perform more efficient and precise calculations
        via an iterative sub-griding approach.

        The light profiles of galaxies at higher redshifts (and therefore in different lens-planes) can be assigned to 
        the ImagePlane. This occurs when:

        1) The efficiency and precision offered by computing the light profile on a uniform grid_coords is preferred and 
        won't lead noticeable inaccuracy. For example, computing the light profile of the main lens galaxy, ignoring 
        minor lensing effects due to a low mass foreground substructure.

        2) When evaluating the light profile in its lens-plane is inaccurate. For example, when modeling the 
        point-source images of a lensed quasar, effects like micro-lensing mean lens-plane modeling will be inaccurate.

        Parameters
        ----------
        galaxies : [Galaxy]
            The galaxies in the image_grid-plane.
        grids : grids.GridCoordsCollection
            The grids of (x,y) coordinates in the plane, including the image grid_coords, sub-grid_coords, blurring
            grid_coords, etc.
        """

        super(ImagePlane, self).__init__(galaxies, grids)


class SourcePlane(Plane):

    def __init__(self, galaxies, grids):
        """Represents a source-plane, a set of galaxies and grids at the highest redshift in the ray-tracing 
        calculation.

        A source-plane is the final ray-tracing plane, thus the deflection angles due to the plane's galaxies are 
        not calculated.

        Parameters
        ----------
        galaxies : [Galaxy]
            The galaxies in the source-plane.
        grids : grids.GridCoordsCollection
            The grids of (x,y) coordinates in the plane, including the image grid_coords, sub-grid_coords, blurring
            grid_coords, etc.
        """
        super(SourcePlane, self).__init__(galaxies, grids)<|MERGE_RESOLUTION|>--- conflicted
+++ resolved
@@ -23,16 +23,9 @@
 
         self.source_plane = SourcePlane(source_galaxies, source_plane_grids)
 
-<<<<<<< HEAD
-    def generate_image_of_galaxy_light_profiles(self):
-        """Generate the image of all galaxy light profiles over the entire ray tracing plane."""
-        return self.image_plane.generate_image_of_galaxy_light_profiles() + \
-               self.source_plane.generate_image_of_galaxy_light_profiles()
-=======
     def generate_image_of_galaxies(self):
         """Generate the image of the galaxies over the entire ray trace."""
         return self.image_plane.generate_image_of_galaxies() + self.source_plane.generate_image_of_galaxies()
->>>>>>> 010284f6
 
     def generate_blurring_image_of_galaxy_light_profiles(self):
         """Generate the image of all galaxy light profiles in the blurring regions of the image."""
