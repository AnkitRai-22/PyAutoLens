--- conflicted
+++ resolved
@@ -14,25 +14,14 @@
 
 image = np.random.random((2048, 2048))
 
-<<<<<<< HEAD
-    circular.centre = (50, 50)
-    array = decorator.array_function(circular.intensity_at_coordinates)(x_min=0, x_max=100, y_min=0, y_max=100,
-                                                                        pixel_scale=1.0)
-=======
 footprint = np.array([[0, 1, 0],
                       [1, 1, 1],
                       [0, 1, 0]], dtype=bool)
->>>>>>> db1313fd
 
 
-<<<<<<< HEAD
-    array = decorator.array_function(circular.intensity_at_coordinates)(x_min=0, x_max=100, y_min=0, y_max=100,
-                                                                        pixel_scale=0.5)
-=======
 def test_deflection_angles():
     sersic = mass_profile.SersicMassProfile(centre=(-0.2, -0.4), axis_ratio=0.8, phi=110.0, flux=5.0,
                                             effective_radius=0.2, sersic_index=2.0, mass_to_light_ratio=1.0)
->>>>>>> db1313fd
 
     defls = sersic.deflection_angles_at_coordinates(coordinates=(0.1625, 0.1625))
 
