from codecs import open
from os.path import abspath, dirname, join
from subprocess import call

from setuptools import Command, find_packages, setup

from autolens import __version__

this_dir = abspath(dirname(__file__))
with open(join(this_dir, 'README.md'), encoding='utf-8') as file:
    long_description = file.read()


class RunTests(Command):
    """Run all tests."""
    description = 'run tests'
    user_options = []

    def initialize_options(self):
        pass

    def finalize_options(self):
        pass

    def run(self):
        """Run all tests!"""
        errno = call(['py.test', '--cov=autolens', '--cov-report=term-missing'])
        raise SystemExit(errno)


setup(
    name='autolens',
    version=__version__,
    description='Automated Strong Gravitational Lens Modeling',
    long_description=long_description,
    long_description_content_type='text/markdown',
    url='https://github.com/Jammy2211/PyAutoLens',
    author='James Nightingale and Richard Hayes',
    author_email='james.w.nightingale@durham.ac.uk',
    include_package_data=True,
    license='MIT License',
    classifiers=[
        'Intended Audience :: Science/Research',
        'Topic :: Scientific/Engineering :: Physics',
        'License :: OSI Approved :: MIT License',
        'Natural Language :: English',
        'Operating System :: OS Independent',
        'Programming Language :: Python :: 3',
        'Programming Language :: Python :: 3.2',
        'Programming Language :: Python :: 3.3',
        'Programming Language :: Python :: 3.4',
        'Programming Language :: Python :: 3.5',
        'Programming Language :: Python :: 3.6',
        'Programming Language :: Python :: 3.7'
    ],
    keywords='cli',
    packages=find_packages(exclude=['docs', 'tests*', 'workspace', 'workspace_jam']),
    install_requires=['docopt',
                      'numpy==1.16.2',
                      'astropy',
                      'scipy==1.2.0',
                      'GetDist',
                      'pymultinest',
                      'scikit-learn',
                      'scikit-image==0.14.2',
                      'numba',
                      'matplotlib==3.0.3',
                      'colorama',
<<<<<<< HEAD
                      'autofit==0.19.0',
=======
                      'autofit==0.19.1',
>>>>>>> 84f3e8a9
                      'Cython==0.28.0',
                      'pyquad'
                      ],
    extras_require={
        'test': ['coverage', 'pytest', 'pytest-cov'],
    },
    entry_points={
        'console_scripts': [
            'autolens=autolens.cli:main',
        ],
    },
    cmdclass={'test': RunTests},
)<|MERGE_RESOLUTION|>--- conflicted
+++ resolved
@@ -66,11 +66,7 @@
                       'numba',
                       'matplotlib==3.0.3',
                       'colorama',
-<<<<<<< HEAD
-                      'autofit==0.19.0',
-=======
                       'autofit==0.19.1',
->>>>>>> 84f3e8a9
                       'Cython==0.28.0',
                       'pyquad'
                       ],
