import numpy as np

from autolens.array.mapping import reshape_returned_sub_array_from_grid, reshape_returned_grid_from_grid


class MockGalaxy(object):
    def __init__(self, value, shape=1):
        self.value = value
        self.shape = shape

    @reshape_returned_sub_array_from_grid
    def profile_image_from_grid(
<<<<<<< HEAD
        self, grid
=======
        self, grid, bypass_decorator=False
>>>>>>> 8b42f410
    ):
        return np.full(shape=self.shape, fill_value=self.value)

    @reshape_returned_sub_array_from_grid
    def convergence_from_grid(
<<<<<<< HEAD
        self, grid
=======
        self, grid, bypass_decorator=False
>>>>>>> 8b42f410
    ):
        return np.full(shape=self.shape, fill_value=self.value)

    @reshape_returned_sub_array_from_grid
    def potential_from_grid(
<<<<<<< HEAD
        self, grid
=======
        self, grid, bypass_decorator=False
>>>>>>> 8b42f410
    ):
        return np.full(shape=self.shape, fill_value=self.value)

    @reshape_returned_grid_from_grid
    def deflections_from_grid(
<<<<<<< HEAD
        self, grid
=======
        self, grid, bypass_decorator=False
>>>>>>> 8b42f410
    ):
        return np.full(shape=(self.shape, 2), fill_value=self.value)


class MockHyperGalaxy(object):
    def __init__(self, contribution_factor=0.0, noise_factor=0.0, noise_power=1.0):
        self.contribution_factor = contribution_factor
        self.noise_factor = noise_factor
        self.noise_power = noise_power

    def contributions_from_model_image_and_galaxy_image(
        self, model_image, galaxy_image, minimum_value
    ):
        contributions = galaxy_image / (model_image + self.contribution_factor)
        contributions = contributions / np.max(contributions)
        contributions[contributions < minimum_value] = 0.0
        return contributions

    def hyper_noise_from_contributions(self, noise_map, contributions):
        return self.noise_factor * (noise_map * contributions) ** self.noise_power<|MERGE_RESOLUTION|>--- conflicted
+++ resolved
@@ -10,41 +10,25 @@
 
     @reshape_returned_sub_array_from_grid
     def profile_image_from_grid(
-<<<<<<< HEAD
-        self, grid
-=======
         self, grid, bypass_decorator=False
->>>>>>> 8b42f410
     ):
         return np.full(shape=self.shape, fill_value=self.value)
 
     @reshape_returned_sub_array_from_grid
     def convergence_from_grid(
-<<<<<<< HEAD
-        self, grid
-=======
         self, grid, bypass_decorator=False
->>>>>>> 8b42f410
     ):
         return np.full(shape=self.shape, fill_value=self.value)
 
     @reshape_returned_sub_array_from_grid
     def potential_from_grid(
-<<<<<<< HEAD
-        self, grid
-=======
         self, grid, bypass_decorator=False
->>>>>>> 8b42f410
     ):
         return np.full(shape=self.shape, fill_value=self.value)
 
     @reshape_returned_grid_from_grid
     def deflections_from_grid(
-<<<<<<< HEAD
-        self, grid
-=======
         self, grid, bypass_decorator=False
->>>>>>> 8b42f410
     ):
         return np.full(shape=(self.shape, 2), fill_value=self.value)
 
